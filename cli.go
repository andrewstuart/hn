package main

import (
	"fmt"
	"os/exec"
	"strconv"
)

var input string = ""

func storyHandler(ch string) {
	switch ch {
	case "c":
		if num, err := strconv.Atoi(input); err == nil {
			if num < 1 {
				break
			}

			for num-1 > len(p.Articles) {
				p.GetNext()
			}

			text := p.Articles[num-1].PrintComments()

			cli.SetContent(text)
			scr.SetHelp("(d/u scroll 30 lines; j/k: scroll 1 line; n/p scroll 1 page; q: quit to story view)")
			cli.SetKeyHandler(commentHandler)
			input = ""
		} else {
			cli.Alert("Please enter a number to select a comment")
		}
		break
	case "o":
		if num, err := strconv.Atoi(input); err == nil {
			for num-1 > len(p.Articles) {
				p.GetNext()
			}

			viewInBrowser := exec.Command("xdg-open", p.Articles[num-1].Url)
			viewInBrowser.Start()
		} else {
			cli.Alert("Please enter a number to view an article")
		}
		input = ""
		break
	case "q":
		cli.Quit()
		break
	case "n":
		//Go forward 1 page
		pageNum += 1
		cli.SetContent(getStories(pageNum))
		break
	case "p":
		//Go back 1 page, unless page < 0
		if pageNum > 0 {
			pageNum -= 1
		}
		cli.SetContent(getStories(pageNum))
		break
	case "enter":
		break
	case "backspace":
		if len(input) > 0 {
			input = input[:len(input)-1]
			cli.DelChar()
		} else {
			cli.DelChar()
		}
		break
	default:
		input += ch
		break
	}

}

func commentHandler(input string) {
	switch input {
	case "d":
		cli.Scroll(30)
		break
	case "u":
		cli.Scroll(-30)
		break
	case "j":
		cli.Scroll(1)
		break
	case "k":
		cli.Scroll(-1)
		break
	case "g":
		cli.ResetScroll()
		break
	case "n":
		cli.Scroll(cli.Height)
		break
	case "p":
		cli.Scroll(-cli.Height)
		break
	case "q":
		cli.ResetScroll()
		cli.SetContent(stories)
		cli.SetKeyHandler(storyHandler)
		break
	}
}

var cli hncli
var p *PageCache

var stories string

func getStories(pageNum int) string {
	h := cli.Height

	start = h * pageNum
	end = start + h

	for end > len(p.Articles) {
		p.GetNext()
	}

	str := ""
	for i, ar := range p.Articles[start:end] {
		str += fmt.Sprintf("%d. (%d): %s\n", start+i+1, ar.Karma, ar.Title)
	}

	return str
}

<<<<<<< HEAD
var pageNum, start, end int
=======
		for i, ar := range p.Articles[start:end] {
			scr.Printf("%4d.\t(%d)\t%s\n", start+i+1, ar.Karma, ar.Title)
		}
>>>>>>> 88ecb616

func runCli() {
	pageNum = 0
	cli = GetCli()

	p = NewPageCache()

	stories = getStories(pageNum)

	cli.SetContent(stories)
	cli.SetKeyHandler(storyHandler)
	cli.SetHelp("\n(n: next, p: previous, <num>c: view comments, <num>o: open in browser, q: quit)  ")

	cli.Refresh()
	cli.Run()
}<|MERGE_RESOLUTION|>--- conflicted
+++ resolved
@@ -123,19 +123,13 @@
 
 	str := ""
 	for i, ar := range p.Articles[start:end] {
-		str += fmt.Sprintf("%d. (%d): %s\n", start+i+1, ar.Karma, ar.Title)
+		str += fmt.Sprintf("%4d.\t(%d)\t%s\n", start+i+1, ar.Karma, ar.Title)
 	}
 
 	return str
 }
 
-<<<<<<< HEAD
 var pageNum, start, end int
-=======
-		for i, ar := range p.Articles[start:end] {
-			scr.Printf("%4d.\t(%d)\t%s\n", start+i+1, ar.Karma, ar.Title)
-		}
->>>>>>> 88ecb616
 
 func runCli() {
 	pageNum = 0
